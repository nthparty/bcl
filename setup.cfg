[metadata]
name = bcl
version = 2.2.0
author = Nth Party, Ltd.
author_email = team@nthparty.com
description = Python library that provides a simple interface for symmetric (i.e., secret-key) and asymmetric (i.e., public-key) encryption/decryption primitives.
long_description = file: README.rst
license = MIT

[options]
zip_safe = False
package_dir =
    = src
python_requires = >=3.7
packages = find:
cmdclass =
    install = build.Install
    bdist_wheel = build.BdistWheel
install_requires =
    barriers~=1.0

[options.packages.find]
where=src

[options.package_data]
<<<<<<< HEAD
* = *.tmpl

[options.extras_require]
build = setuptools~=62.0; wheel~=0.37; pystache~=0.6; build~=0.10
docs = sphinx~=4.2.0; sphinx-rtd-theme~=1.0.0
test = pytest~=7.0; pytest-cov~=3.0
lint = pylint~=2.14.0
coveralls = coveralls~=3.3.1
publish = twine~=4.0

[bdist_wheel]
universal = 1
=======
bcl = *
>>>>>>> 7242c9c2
<|MERGE_RESOLUTION|>--- conflicted
+++ resolved
@@ -1,6 +1,6 @@
 [metadata]
 name = bcl
-version = 2.2.0
+version = 2.3.1
 author = Nth Party, Ltd.
 author_email = team@nthparty.com
 description = Python library that provides a simple interface for symmetric (i.e., secret-key) and asymmetric (i.e., public-key) encryption/decryption primitives.
@@ -23,7 +23,6 @@
 where=src
 
 [options.package_data]
-<<<<<<< HEAD
 * = *.tmpl
 
 [options.extras_require]
@@ -35,7 +34,4 @@
 publish = twine~=4.0
 
 [bdist_wheel]
-universal = 1
-=======
-bcl = *
->>>>>>> 7242c9c2
+universal = 1